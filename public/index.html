--- conflicted
+++ resolved
@@ -23,12 +23,9 @@
     crossorigin=""
   ></script>
 
-<<<<<<< HEAD
   <!-- Chart.js (for radar) -->
   <script src="https://cdn.jsdelivr.net/npm/chart.js"></script>
 
-=======
->>>>>>> 94ba3407
   <style>
     body { font-family: 'Inter', system-ui, -apple-system, Segoe UI, Roboto, Arial, sans-serif; }
     #map { width: 100%; height: 460px; border-radius: 10px; }
@@ -37,30 +34,20 @@
     .pill.medium { color:#92400e; background:#fffbeb; border-color:#f59e0b; }
     .pill.high { color:#991b1b; background:#fef2f2; border-color:#ef4444; }
     .note { font-size: 12px; color:#6b7280; }
-<<<<<<< HEAD
     .prose h3 { font-weight: 700; margin-top: 1rem; }
     .prose table { width: 100%; border-collapse: collapse; margin-top: .25rem; }
     .prose th, .prose td { border-bottom: 1px solid #e5e7eb; padding: 6px 8px; text-align: left; vertical-align: top; }
     .prose th { background: #f9fafb; font-weight: 600; }
-=======
->>>>>>> 94ba3407
   </style>
 </head>
 <body class="bg-slate-50 text-gray-900">
   <!-- Header with logos (left), centered title, and auth/admin (right) -->
   <header class="bg-gray-900 text-white">
     <div class="max-w-6xl mx-auto px-4 py-3 grid grid-cols-3 gap-3 items-center">
-<<<<<<< HEAD
       <!-- Left: Logos (50% larger) -->
       <div class="flex items-center gap-3">
         <img src="https://raw.githubusercontent.com/ush214/Logos/main/Screenshot%202025-09-02%20114624.jpg?raw=true" alt="Marinas Guardian Logo" class="h-[72px] w-auto rounded-sm bg-white/5 p-1">
         <img src="https://raw.githubusercontent.com/ush214/Logos/main/DeepTrek.jpg?raw=true" alt="Deeptrek Logo" class="h-[72px] w-auto rounded-sm bg-white/5 p-1">
-=======
-      <!-- Left: Logos -->
-      <div class="flex items-center gap-3">
-        <img src="https://raw.githubusercontent.com/ush214/Logos/main/Screenshot%202025-09-02%20114624.jpg?raw=true" alt="Marinas Guardian Logo" class="h-12 w-auto rounded-sm bg-white/5 p-1">
-        <img src="https://raw.githubusercontent.com/ush214/Logos/main/DeepTrek.jpg?raw=true" alt="Deeptrek Logo" class="h-12 w-auto rounded-sm bg-white/5 p-1">
->>>>>>> 94ba3407
       </div>
 
       <!-- Center: Title anchored -->
@@ -68,11 +55,7 @@
         <h1 class="text-lg sm:text-xl font-semibold">Project Guardian – WERP Reports</h1>
       </div>
 
-<<<<<<< HEAD
       <!-- Right: Admin + user -->
-=======
-      <!-- Right: Auth + Admin -->
->>>>>>> 94ba3407
       <div class="flex items-center justify-end gap-2">
         <a id="adminToolsBtn" href="/admin-tools.html" class="hidden bg-indigo-600 hover:bg-indigo-500 text-white text-xs px-3 py-1.5 rounded" title="Open Admin Tools">Admin Tools</a>
         <span id="userName" class="hidden text-xs text-indigo-200"></span>
@@ -178,7 +161,6 @@
           <div id="completedWreckList" class="space-y-2"></div>
           <div id="noCompletedWrecksMessage" class="text-sm text-gray-500 border border-dashed border-gray-300 rounded-md p-3 mt-2 hidden">No completed assessments match your filters.</div>
         </div>
-<<<<<<< HEAD
 
         <!-- Reassessment -->
         <div class="bg-white border border-gray-200 rounded-xl shadow p-4">
@@ -247,6 +229,7 @@
     const auth = getAuth(app);
     const functions = getFunctions(app, 'us-central1');
 
+    // Callable functions (used by analyze flow if needed)
     const callGeminiFunction = httpsCallable(functions, 'callGeminiApi');
     const repairWerpsFn    = httpsCallable(functions, 'repairWerps');
 
@@ -337,7 +320,7 @@
       }
     }
     async function handlePasswordReset() {
-      const email = ui.emailInput.value.trim();
+      const email = ui.emailInput.value.trim(); // be robust
       if (!email) return setAuthMessage("Enter your email to reset password.", true);
       try {
         setAuthMessage("Sending reset email...");
@@ -401,7 +384,7 @@
       const color = band === "high" ? "red" : band === "medium" ? "orange" : "green";
       return L.icon({
         iconUrl: `https://raw.githubusercontent.com/pointhi/leaflet-color-markers/master/img/marker-icon-2x-${color}.png`,
-        shadowUrl: 'https://cdnjs.cloudflare.com/ajax/libs/leaflet/0.7.7/images/marker-shadow.png',
+        shadowUrl: 'https://raw.githubusercontent.com/pointhi/leaflet-color-markers/master/img/marker-shadow.png',
         iconSize: [25, 41], iconAnchor: [12, 41], popupAnchor: [1, -34], shadowSize: [41, 41]
       });
     }
@@ -461,19 +444,20 @@
       const s = doc?.phase2?.latest?.status || doc?.phase2?.status || "";
       return String(s || "").toLowerCase();
     }
-    // Tightened reassessment logic: only explicit flag OR unacknowledged alerts
+    // Reassessment logic: explicit flag OR any unacknowledged alert
     function needsReassessment(doc){
       if (doc?.needsReassessment === true) return true;
       if (Array.isArray(doc?.alerts) && doc.alerts.some(a => !a?.acknowledged)) return true;
       return false;
     }
+    const searchBoxEl = document.getElementById('searchBox');
     function matchesFilters(item){
       const band = item?.severity?.band || "low";
-      if (band === "high" && !ui.sevHigh.checked) return false;
-      if (band === "medium" && !ui.sevMedium.checked) return false;
-      if (band === "low" && !ui.sevLow.checked) return false;
-
-      const q = (ui.searchBox?.value || "").trim().toLowerCase();
+      if (band === "high" && !document.getElementById('sevHigh').checked) return false;
+      if (band === "medium" && !document.getElementById('sevMedium').checked) return false;
+      if (band === "low" && !document.getElementById('sevLow').checked) return false;
+    
+      const q = (searchBoxEl?.value || "").trim().toLowerCase();
       if (q) {
         const name = String(item?.vesselName || item?.id || "").toLowerCase();
         if (!name.includes(q)) return false;
@@ -533,17 +517,16 @@
     function setLoading(v, text = 'Analyzing...'){
       isLoading = v;
       const canContribute = (currentRole === 'contributor' || currentRole === 'admin');
-      ui.analyzeBtn.disabled = v || !canContribute;
-      ui.analyzeText.textContent = v ? text : 'Analyze Wreck';
+      document.getElementById('analyzeBtn').disabled = v || !canContribute;
+      document.getElementById('analyzeText').textContent = v ? text : 'Analyze Wreck';
     }
     function updateStatus(message, isError = false) {
-      ui.statusMessage.textContent = message || '';
-      ui.statusMessage.style.color = isError ? '#ef4444' : '#6b7280';
+      document.getElementById('statusMessage').textContent = message || '';
+      document.getElementById('statusMessage').style.color = isError ? '#ef4444' : '#6b7280';
     }
 
     // Render pipeline
     function render() {
-      // Filter + sort by severity
       const filtered = [];
       for (const d of allDocs){
         const item = { ...d, severity: computeSeverity(d) };
@@ -551,352 +534,6 @@
         filtered.push(item);
       }
 
-=======
-
-        <!-- Reassessment -->
-        <div class="bg-white border border-gray-200 rounded-xl shadow p-4">
-          <div class="flex items-center justify-between mb-2">
-            <h2 class="text-base font-semibold text-gray-800">Requiring Reassessment</h2>
-            <span id="reassessCount" class="text-xs text-gray-600">0</span>
-          </div>
-          <div id="reassessList" class="space-y-2"></div>
-          <div id="noReassessMessage" class="text-sm text-gray-500 border border-dashed border-gray-300 rounded-md p-3 mt-2 hidden">No reassessments match your filters.</div>
-        </div>
-      </section>
-    </div>
-  </main>
-
-  <script type="module">
-    // Firebase
-    import { initializeApp } from "https://www.gstatic.com/firebasejs/11.6.1/firebase-app.js";
-    import {
-      getAuth,
-      onAuthStateChanged,
-      signOut,
-      createUserWithEmailAndPassword,
-      signInWithEmailAndPassword,
-      sendPasswordResetEmail
-    } from "https://www.gstatic.com/firebasejs/11.6.1/firebase-auth.js";
-    import {
-      getFirestore,
-      doc,
-      setDoc,
-      getDoc,
-      updateDoc,
-      serverTimestamp,
-      collection,
-      query,
-      orderBy,
-      onSnapshot
-    } from "https://www.gstatic.com/firebasejs/11.6.1/firebase-firestore.js";
-    import { getFunctions, httpsCallable } from "https://www.gstatic.com/firebasejs/11.6.1/firebase-functions.js";
-
-    const firebaseConfig = {
-      apiKey: "AIzaSyCiqs5iMg-Nj3r6yRszUxFKOIxmMfs5m6Q",
-      authDomain: "project-guardian-agent.firebaseapp.com",
-      projectId: "project-guardian-agent",
-      storageBucket: "project-guardian-agent.firebasestorage.app",
-      messagingSenderId: "84395007243",
-      appId: "1:84395007243:web:b07e5f4c4264d27611160e",
-      measurementId: "G-NRLH3WSCQ9"
-    };
-
-    const appId = 'guardian-agent-default';
-    const app = initializeApp(firebaseConfig);
-    const db = getFirestore(app);
-    const auth = getAuth(app);
-    const functions = getFunctions(app, 'us-central1');
-
-    const callGeminiFunction = httpsCallable(functions, 'callGeminiApi');
-    const repairWerpsFn    = httpsCallable(functions, 'repairWerps');
-
-    const assessmentsCollection = collection(db, `artifacts/${appId}/public/data/werpassessments`);
-
-    // UI refs
-    const ui = {
-      // containers
-      appContainer: document.getElementById('appContainer'),
-      signedOutContainer: document.getElementById('signedOutContainer'),
-      // header/auth
-      adminToolsBtn: document.getElementById('adminToolsBtn'),
-      userName: document.getElementById('userName'),
-      signOutBtn: document.getElementById('signOutBtn'),
-      // auth form
-      emailInput: document.getElementById('emailInput'),
-      passwordInput: document.getElementById('passwordInput'),
-      signInEmailBtn: document.getElementById('signInEmailBtn'),
-      createAccountBtn: document.getElementById('createAccountBtn'),
-      resetPasswordBtn: document.getElementById('resetPasswordBtn'),
-      authMessage: document.getElementById('authMessage'),
-      // analyze
-      modelNote: document.getElementById('modelNote'),
-      vesselNameInput: document.getElementById('vesselName'),
-      analyzeBtn: document.getElementById('analyzeBtn'),
-      analyzeText: document.getElementById('analyzeText'),
-      statusMessage: document.getElementById('statusMessage'),
-      roleBadge: document.getElementById('roleBadge'),
-      contribHint: document.getElementById('contribHint'),
-      // filters
-      sevHigh: document.getElementById('sevHigh'),
-      sevMedium: document.getElementById('sevMedium'),
-      sevLow: document.getElementById('sevLow'),
-      searchBox: document.getElementById('searchBox'),
-      clearSearch: document.getElementById('clearSearch'),
-      authError: document.getElementById('authError'),
-      visibleCounts: document.getElementById('visibleCounts'),
-      // map
-      mapContainer: document.getElementById('map'),
-      // lists
-      initialList: document.getElementById('initialWreckList'),
-      completedList: document.getElementById('completedWreckList'),
-      reassessList: document.getElementById('reassessList'),
-      initialCount: document.getElementById('initialCount'),
-      completedCount: document.getElementById('completedCount'),
-      reassessCount: document.getElementById('reassessCount'),
-      noInitialMsg: document.getElementById('noInitialWrecksMessage'),
-      noCompletedMsg: document.getElementById('noCompletedWrecksMessage'),
-      noReassessMsg: document.getElementById('noReassessMessage')
-    };
-
-    // Auth handlers
-    function setAuthMessage(msg, isError = false) {
-      ui.authMessage.textContent = msg || "";
-      ui.authMessage.style.color = isError ? '#ef4444' : '#6b7280';
-    }
-    async function handleSignInEmailPassword() {
-      const email = ui.emailInput.value.trim();
-      const password = ui.passwordInput.value;
-      if (!email || !password) return setAuthMessage("Enter email and password.", true);
-      try {
-        setAuthMessage("Signing in...");
-        await signInWithEmailAndPassword(auth, email, password);
-        setAuthMessage("");
-      } catch (e) {
-        setAuthMessage(cleanAuthError(e), true);
-      }
-    }
-    async function handleCreateAccount() {
-      const email = ui.emailInput.value.trim();
-      const password = ui.passwordInput.value;
-      if (!email || !password) return setAuthMessage("Enter email and a password.", true);
-      if (password.length < 6) return setAuthMessage("Password must be at least 6 characters.", true);
-      try {
-        setAuthMessage("Creating account...");
-        await createUserWithEmailAndPassword(auth, email, password);
-        setAuthMessage("");
-      } catch (e) {
-        setAuthMessage(cleanAuthError(e), true);
-      }
-    }
-    async function handlePasswordReset() {
-      const email = ui.emailInput.value.trim();
-      if (!email) return setAuthMessage("Enter your email to reset password.", true);
-      try {
-        setAuthMessage("Sending reset email...");
-        await sendPasswordResetEmail(auth, email);
-        setAuthMessage("Password reset email sent.");
-      } catch (e) {
-        setAuthMessage(cleanAuthError(e), true);
-      }
-    }
-    function cleanAuthError(e) {
-      const code = e?.code || "";
-      switch (code) {
-        case "auth/invalid-email": return "Invalid email address.";
-        case "auth/user-disabled": return "This account is disabled.";
-        case "auth/user-not-found": return "No account found with that email.";
-        case "auth/wrong-password": return "Incorrect password.";
-        case "auth/email-already-in-use": return "Email already in use.";
-        case "auth/weak-password": return "Password must be at least 6 characters.";
-        default: return e?.message || "Authentication error.";
-      }
-    }
-
-    // Role/permissions
-    let currentRole = 'user';
-    let roleUnsub = null;
-    function updateRoleUI() {
-      const roleText = currentRole.charAt(0).toUpperCase() + currentRole.slice(1);
-      ui.roleBadge.textContent = `Role: ${roleText}`;
-      ui.roleBadge.className = "text-xs px-2 py-1 rounded-full border " +
-        ((currentRole === 'contributor' || currentRole === 'admin')
-          ? "bg-green-50 text-green-700 border-green-300"
-          : "bg-gray-100 text-gray-700 border-gray-300");
-      ui.contribHint.classList.toggle('hidden', (currentRole === 'contributor' || currentRole === 'admin'));
-      ui.adminToolsBtn?.classList.toggle('hidden', currentRole !== 'admin');
-    }
-    function applyPermissions() {
-      const canContribute = (currentRole === 'contributor' || currentRole === 'admin');
-      ui.analyzeBtn.disabled = !canContribute || isLoading;
-      updateRoleUI();
-    }
-
-    // Map and markers
-    let map;
-    let markers = new Map();
-
-    function initMap(){
-      if (map) return;
-      map = L.map('map').setView([10, 150], 3);
-      L.tileLayer('https://{s}.basemaps.cartocdn.com/light_all/{z}/{x}/{y}{r}.png', {
-        attribution: '&copy; OpenStreetMap contributors &copy; CARTO'
-      }).addTo(map);
-    }
-
-    function markerIconFor(band){
-      const color = band === "high" ? "red" : band === "medium" ? "orange" : "green";
-      return L.icon({
-        iconUrl: `https://raw.githubusercontent.com/pointhi/leaflet-color-markers/master/img/marker-icon-2x-${color}.png`,
-        shadowUrl: 'https://cdnjs.cloudflare.com/ajax/libs/leaflet/0.7.7/images/marker-shadow.png',
-        iconSize: [25, 41], iconAnchor: [12, 41], popupAnchor: [1, -34], shadowSize: [41, 41]
-      });
-    }
-
-    function upsertMarker(item){
-      const coords = item?.phase1?.screening?.coordinates;
-      const id = item?.id;
-      if (!id || !coords?.latitude || !coords?.longitude) return;
-
-      const band = item?.severity?.band || "low";
-      const pos = [coords.latitude, coords.longitude];
-      const title = escapeHtml(item?.vesselName || item?.id || "Unknown");
-      const popupHtml = `<div><strong>${title}</strong><br/>Severity: ${(band||"").toUpperCase()} ${num(item?.severity?.value)}</div>`;
-
-      if (markers.has(id)) {
-        const m = markers.get(id);
-        m.setLatLng(pos);
-        m.setIcon(markerIconFor(band));
-        m.setPopupContent(popupHtml);
-      } else {
-        const m = L.marker(pos, { icon: markerIconFor(band) }).addTo(map).bindPopup(popupHtml);
-        markers.set(id, m);
-      }
-    }
-
-    function clearMarkers(){
-      for (const m of markers.values()){
-        try { map.removeLayer(m); } catch {}
-      }
-      markers = new Map();
-    }
-
-    // Utilities
-    function escapeHtml(s){ return String(s||"").replace(/[&<>"']/g, c => ({'&':'&amp;','<':'&lt;','>':'&gt;','"':'&quot;',"'":'&#39;'}[c])); }
-    function num(v){
-      const n = Number(v);
-      if (!Number.isFinite(n)) return "—";
-      return n % 1 === 0 ? n.toFixed(0) : n.toFixed(1);
-    }
-    function clamp(n, lo, hi){
-      n = Number(n);
-      if (!Number.isFinite(n)) n = lo;
-      return Math.min(hi, Math.max(lo, n));
-    }
-    function computeSeverity(doc){
-      const wcs = clamp(doc?.wcs?.totalScore, 0, 20);
-      const phs = clamp(doc?.phs?.totalWeightedScore, 0, 10);
-      const esi = clamp(doc?.esi?.totalScore, 0, 30);
-      const rpm = clamp(doc?.rpm?.finalMultiplier, 0.5, 2.5);
-      const composite = (wcs + phs + (esi / 3)) * rpm; // ~0..100
-      let band = "low";
-      if (composite >= 70) band = "high";
-      else if (composite >= 40) band = "medium";
-      return { value: Number(composite.toFixed(1)), band };
-    }
-    function phase2Status(doc){
-      const s = doc?.phase2?.latest?.status || doc?.phase2?.status || "";
-      return String(s || "").toLowerCase();
-    }
-    function needsReassessment(doc){
-      return !!doc?.needsReassessment
-        || (Array.isArray(doc?.alerts) && doc.alerts.some(a => !a.acknowledged))
-        || (Array.isArray(doc?.impactEvents) && doc.impactEvents.length > 0);
-    }
-    function matchesFilters(item){
-      const band = item?.severity?.band || "low";
-      if (band === "high" && !ui.sevHigh.checked) return false;
-      if (band === "medium" && !ui.sevMedium.checked) return false;
-      if (band === "low" && !ui.sevLow.checked) return false;
-
-      const q = (ui.searchBox?.value || "").trim().toLowerCase();
-      if (q) {
-        const name = String(item?.vesselName || item?.id || "").toLowerCase();
-        if (!name.includes(q)) return false;
-      }
-      return true;
-    }
-
-    // Lists rendering
-    function makeRow(item){
-      const sevClass = item?.severity?.band || "low";
-      const p2Updates = Array.isArray(item?.phase2?.updates) ? item.phase2.updates.length : 0;
-      const latestAt = item?.updatedAt?._seconds ? new Date(item.updatedAt._seconds*1000).toISOString().slice(0,10) : "—";
-
-      const el = document.createElement('button');
-      el.type = 'button';
-      el.className = 'w-full text-left border border-gray-200 rounded-lg p-3 hover:bg-indigo-50/40 transition';
-      el.innerHTML = `
-        <div class="flex items-start gap-3">
-          <div class="flex-1">
-            <div class="flex items-center gap-2">
-              <h3 class="text-sm font-semibold">${escapeHtml(item.vesselName || item.id || "Unknown")}</h3>
-              <span class="pill ${sevClass}">${(item?.severity?.band || "LOW").toUpperCase()} ${num(item?.severity?.value)}</span>
-            </div>
-            <div class="text-xs text-gray-700 mt-1 flex flex-wrap gap-3">
-              <span>WCS ${num(item?.wcs?.totalScore)}/20</span>
-              <span>PHS ${num(item?.phs?.totalWeightedScore)}/10</span>
-              <span>ESI ${num(item?.esi?.totalScore)}/30</span>
-              <span>RPM ×${num(item?.rpm?.finalMultiplier)}</span>
-              <span>Phase 2: ${escapeHtml(phase2Status(item) || "none")}</span>
-              <span>Updates: ${p2Updates}</span>
-              <span>Last Updated: ${latestAt}</span>
-            </div>
-          </div>
-        </div>
-      `;
-      el.addEventListener('click', () => {
-        const coords = item?.phase1?.screening?.coordinates;
-        const m = markers.get(item.id);
-        if (map && coords?.latitude && coords?.longitude) {
-          map.flyTo([coords.latitude, coords.longitude], 8);
-          setTimeout(()=> m?.openPopup(), 300);
-        }
-      });
-      return el;
-    }
-
-    function drawList(root, arr){
-      root.innerHTML = '';
-      for (const d of arr) root.appendChild(makeRow(d));
-    }
-
-    // State
-    let allDocs = [];
-    let isLoading = false;
-
-    function setLoading(v, text = 'Analyzing...'){
-      isLoading = v;
-      const canContribute = (currentRole === 'contributor' || currentRole === 'admin');
-      ui.analyzeBtn.disabled = v || !canContribute;
-      ui.analyzeText.textContent = v ? text : 'Analyze Wreck';
-    }
-    function updateStatus(message, isError = false) {
-      ui.statusMessage.textContent = message || '';
-      ui.statusMessage.style.color = isError ? '#ef4444' : '#6b7280';
-    }
-
-    // Render pipeline
-    function render() {
-      // Filter + sort by severity
-      const filtered = [];
-      for (const d of allDocs){
-        const item = { ...d, severity: computeSeverity(d) };
-        if (!matchesFilters(item)) continue;
-        filtered.push(item);
-      }
-
->>>>>>> 94ba3407
-      // Separate groups
       const initial = [];
       const completed = [];
       const reassess = [];
@@ -912,61 +549,30 @@
           initial.push(item);
         }
       }
-<<<<<<< HEAD
-
-      // Sort (high → low)
+
       const bySev = (a,b)=> (b?.severity?.value||0) - (a?.severity?.value||0);
       initial.sort(bySev);
       completed.sort(bySev);
       reassess.sort(bySev);
 
-      // Lists
-      drawList(ui.initialList, initial);
-      drawList(ui.completedList, completed);
-      drawList(ui.reassessList, reassess);
-
-      ui.initialCount.textContent = `${initial.length} shown`;
-      ui.completedCount.textContent = `${completed.length} shown`;
-      ui.reassessCount.textContent = `${reassess.length} shown`;
-      ui.visibleCounts.textContent = `${initial.length + completed.length + reassess.length} total`;
-
-      ui.noInitialMsg.classList.toggle('hidden', initial.length > 0);
-      ui.noCompletedMsg.classList.toggle('hidden', completed.length > 0);
-      ui.noReassessMsg.classList.toggle('hidden', reassess.length > 0);
+      drawList(document.getElementById('initialWreckList'), initial);
+      drawList(document.getElementById('completedWreckList'), completed);
+      drawList(document.getElementById('reassessList'), reassess);
+
+      document.getElementById('initialCount').textContent = `${initial.length} shown`;
+      document.getElementById('completedCount').textContent = `${completed.length} shown`;
+      document.getElementById('reassessCount').textContent = `${reassess.length} shown`;
+      document.getElementById('visibleCounts').textContent = `${initial.length + completed.length + reassess.length} total`;
+
+      document.getElementById('noInitialWrecksMessage').classList.toggle('hidden', initial.length > 0);
+      document.getElementById('noCompletedWrecksMessage').classList.toggle('hidden', completed.length > 0);
+      document.getElementById('noReassessMessage').classList.toggle('hidden', reassess.length > 0);
 
       // Map markers: rebuild from filtered set to reflect severity filters
       clearMarkers();
       for (const item of filtered) upsertMarker(item);
     }
 
-=======
-
-      // Sort (high → low)
-      const bySev = (a,b)=> (b?.severity?.value||0) - (a?.severity?.value||0);
-      initial.sort(bySev);
-      completed.sort(bySev);
-      reassess.sort(bySev);
-
-      // Lists
-      drawList(ui.initialList, initial);
-      drawList(ui.completedList, completed);
-      drawList(ui.reassessList, reassess);
-
-      ui.initialCount.textContent = `${initial.length} shown`;
-      ui.completedCount.textContent = `${completed.length} shown`;
-      ui.reassessCount.textContent = `${reassess.length} shown`;
-      ui.visibleCounts.textContent = `${initial.length + completed.length + reassess.length} total`;
-
-      ui.noInitialMsg.classList.toggle('hidden', initial.length > 0);
-      ui.noCompletedMsg.classList.toggle('hidden', completed.length > 0);
-      ui.noReassessMsg.classList.toggle('hidden', reassess.length > 0);
-
-      // Map markers: rebuild from filtered set to reflect severity filters
-      clearMarkers();
-      for (const item of filtered) upsertMarker(item);
-    }
-
->>>>>>> 94ba3407
     // Live data
     let unsub = null;
     async function startListener(){
@@ -998,12 +604,13 @@
     }
 
     function setAuthError(msg){
+      const authError = document.getElementById('authError');
       if (msg) {
-        ui.authError.textContent = msg;
-        ui.authError.classList.remove("hidden");
+        authError.textContent = msg;
+        authError.classList.remove("hidden");
       } else {
-        ui.authError.textContent = "";
-        ui.authError.classList.add("hidden");
+        authError.textContent = "";
+        authError.classList.add("hidden");
       }
     }
 
@@ -1073,7 +680,6 @@
 - ESI scores 0–10 each (sum 0–30).
 - RPM values 0.5–2.5 (1 baseline).
 Vessel: ${vesselName}`;
-<<<<<<< HEAD
     }
     function clampNum(v, min, max) {
       const n = typeof v === 'number' ? v : parseFloat(String(v));
@@ -1140,7 +746,6 @@
       const wcs20 = (wcs / 20) * 20;
       const phs20 = (phs / 10) * 20;
       const esi20 = (esi / (esiMax || 30)) * 20;
-      // RPM 0.5..2.5 => 0..20
       const rpm20 = ((Math.min(Math.max(rpm, 0.5), 2.5) - 0.5) / 2.0) * 20;
 
       const profile = [wcs20, phs20, esi20, rpm20].map(v => Math.max(0, Math.min(20, v)));
@@ -1175,26 +780,27 @@
 
     async function handleSelect(docId) {
       try {
-        ui.reportContainer.classList.add('hidden');
-        ui.reportContent.innerHTML = '';
-        ui.reportTitle.textContent = '';
+        document.getElementById('reportContainer').classList.add('hidden');
+        document.getElementById('reportContent').innerHTML = '';
+        document.getElementById('reportTitle').textContent = '';
         const docRef = doc(db, `artifacts/${appId}/public/data/werpassessments`, docId);
         const docSnap = await getDoc(docRef);
         if (!docSnap.exists()) return;
 
         const data = docSnap.data();
-        ui.reportTitle.textContent = `WERP Assessment: ${data.vesselName}`;
-
+        document.getElementById('reportTitle').textContent = `WERP Assessment: ${data.vesselName}`;
+
+        const alertDisplaySection = document.getElementById('alert-display-section');
         if (Array.isArray(data.alerts) && data.alerts.some(a => !a.acknowledged)) {
-          ui.alertDisplaySection.classList.remove('hidden');
-          ui.alertDisplaySection.innerHTML = `
+          alertDisplaySection.classList.remove('hidden');
+          alertDisplaySection.innerHTML = `
             <div class="p-3 mb-4 bg-yellow-50 border-l-4 border-yellow-400 rounded-r-md">
               <h3 class="font-bold text-yellow-800">Recent Environmental Incident</h3>
               <p class="text-sm text-yellow-700 mt-1">A recent event was detected near this wreck. Re-assessment recommended.</p>
             </div>`;
         } else {
-          ui.alertDisplaySection.classList.add('hidden');
-          ui.alertDisplaySection.innerHTML = '';
+          alertDisplaySection.classList.add('hidden');
+          alertDisplaySection.innerHTML = '';
         }
 
         const wcsTotal = Number(data?.wcs?.totalScore ?? 0);
@@ -1203,7 +809,7 @@
         const esiMax  = Number(data?.esi?.maxScore ?? (esiTotal <= 30 ? 30 : 40));
         const rpmMult = Number(data?.rpm?.finalMultiplier ?? 1.0);
 
-        ui.reportContent.innerHTML = `
+        document.getElementById('reportContent').innerHTML = `
           <section>
             <h3>Case Study Background</h3>
             <p>${data?.phase1?.summary?.background ?? '—'}</p>
@@ -1297,16 +903,17 @@
           rpm: Number(rpmMult || 1.0)
         });
 
-        ui.reportContainer.classList.remove('hidden');
-        ui.reportContainer.scrollIntoView({ behavior: 'smooth', block: 'start' });
+        const container = document.getElementById('reportContainer');
+        container.classList.remove('hidden');
+        container.scrollIntoView({ behavior: 'smooth', block: 'start' });
       } catch (e) {
         console.error('Failed to render report:', e);
       }
     }
 
     // Analyze events
-    ui.analyzeBtn.addEventListener('click', runFullAnalysis);
-    ui.vesselNameInput.addEventListener('keypress', (e) => (e.key === 'Enter') && runFullAnalysis());
+    document.getElementById('analyzeBtn').addEventListener('click', runFullAnalysis);
+    document.getElementById('vesselName').addEventListener('keypress', (e) => (e.key === 'Enter') && runFullAnalysis());
     let isRateLimited = false;
     function requireContributor(actionName = "this action") {
       const ok = (currentRole === 'contributor' || currentRole === 'admin');
@@ -1317,66 +924,10 @@
       isRateLimited = true;
       setTimeout(() => { isRateLimited = false; updateStatus(""); }, 30000);
     }
-=======
-    }
-    function clampNum(v, min, max) {
-      const n = typeof v === 'number' ? v : parseFloat(String(v));
-      if (!Number.isFinite(n)) return min;
-      return Math.min(max, Math.max(min, n));
-    }
-    async function performNewAnalysis(vesselName) {
-      updateStatus("Generating assessment...");
-      const obj = await callGemini(buildUnifiedAssessmentPrompt(vesselName));
-
-      const wcsParams = (obj.wcs_hull_structure?.parameters || []).map(p => ({
-        name: p.parameter, rationale: p.rationale, score: clampNum(p.score, 0, 5)
-      }));
-      const wcsTotal = wcsParams.reduce((s, p) => s + p.score, 0);
-
-      const phsParams = (obj.phs_pollution_hazard?.parameters || []).map(p => ({
-        name: p.parameter, rationale: p.rationale, weight: p.weight, score: clampNum(p.score, 0, 10)
-      }));
-      const phsWeighted = phsParams.reduce((s, p) => s + (p.score * p.weight), 0);
-
-      const esiParams = (obj.esi_environmental_sensitivity?.parameters || []).map(p => ({
-        name: p.parameter, rationale: p.rationale, score: clampNum(p.score, 0, 10)
-      }));
-      const esiTotal = esiParams.reduce((s, p) => s + p.score, 0);
-
-      const rpmFactors = (obj.rpm_risk_pressure_modifiers?.factors || []).map(f => ({
-        name: f.factor, rationale: f.rationale, value: clampNum(f.value, 0.5, 2.5)
-      }));
-      const rpmAvg = rpmFactors.length ? rpmFactors.reduce((s, f) => s + f.value, 0) / rpmFactors.length : 1.0;
-
-      return {
-        vesselName,
-        wcs: { parameters: wcsParams, totalScore: wcsTotal },
-        phs: { parameters: phsParams, totalWeightedScore: clampNum(phsWeighted, 0, 10) },
-        esi: { parameters: esiParams, totalScore: clampNum(esiTotal, 0, 30), maxScore: 30 },
-        rpm: { factors: rpmFactors, finalMultiplier: parseFloat(rpmAvg.toFixed(2)) },
-        finalSummary: { summativeAssessment: obj.final_summary?.summativeAssessment || "", remediationSuggestions: obj.final_summary?.remediationSuggestions || [] },
-        status: "initial"
-      };
-    }
-
-    // Analyze event handlers
-    ui.analyzeBtn.addEventListener('click', runFullAnalysis);
-    ui.vesselNameInput.addEventListener('keypress', (e) => (e.key === 'Enter') && runFullAnalysis());
-    let isRateLimited = false;
-    function requireContributor(actionName = "this action") {
-      const ok = (currentRole === 'contributor' || currentRole === 'admin');
-      if (!ok) updateStatus(`Contributor access required to ${actionName}.`, true);
-      return ok;
-    }
-    function setRateLimit() {
-      isRateLimited = true;
-      setTimeout(() => { isRateLimited = false; updateStatus(""); }, 30000);
-    }
->>>>>>> 94ba3407
     async function runFullAnalysis() {
       if (!requireContributor("run analyses")) return;
       if (isRateLimited) { updateStatus("Please wait before next analysis.", true); return; }
-      const vesselName = ui.vesselNameInput.value.trim();
+      const vesselName = document.getElementById('vesselName').value.trim();
       if (!vesselName) { updateStatus("Please enter a vessel name.", true); return; }
 
       setLoading(true);
@@ -1386,20 +937,13 @@
         const docSnap = await getDoc(docRef);
 
         if (docSnap.exists()) {
-<<<<<<< HEAD
           updateStatus(`Report for ${vesselName} already exists. Opening...`);
           handleSelect(docId);
-=======
-          updateStatus(`Report for ${vesselName} already exists.`);
->>>>>>> 94ba3407
         } else {
           const newReportData = await performNewAnalysis(vesselName);
           await setDoc(docRef, { ...newReportData, createdAt: serverTimestamp() });
           updateStatus(`Analysis complete for ${vesselName}.`);
-<<<<<<< HEAD
           handleSelect(docId);
-=======
->>>>>>> 94ba3407
         }
         setRateLimit();
       } catch (error) {
@@ -1410,34 +954,30 @@
     }
 
     // Filters
-    [ui.sevHigh, ui.sevMedium, ui.sevLow].forEach(cb => cb?.addEventListener("change", render));
-    ui.searchBox?.addEventListener("input", render);
-    ui.clearSearch?.addEventListener("click", () => { if (ui.searchBox) ui.searchBox.value = ""; render(); });
+    ['sevHigh','sevMedium','sevLow'].forEach(id => document.getElementById(id)?.addEventListener("change", render));
+    document.getElementById('searchBox')?.addEventListener("input", render);
+    document.getElementById('clearSearch')?.addEventListener("click", () => { const sb = document.getElementById('searchBox'); if (sb) sb.value = ""; render(); });
 
     // Auth state
     onAuthStateChanged(auth, async (user) => {
       if (!user) {
-        ui.appContainer.classList.add('hidden');
-        ui.signedOutContainer.classList.remove('hidden');
-        ui.userName.classList.add('hidden');
-        ui.signOutBtn.classList.add('hidden');
-        ui.adminToolsBtn?.classList.add('hidden');
+        document.getElementById('appContainer').classList.add('hidden');
+        document.getElementById('signedOutContainer').classList.remove('hidden');
+        document.getElementById('userName').classList.add('hidden');
+        document.getElementById('signOutBtn').classList.add('hidden');
+        document.getElementById('adminToolsBtn')?.classList.add('hidden');
         if (roleUnsub) { roleUnsub(); roleUnsub = null; }
         currentRole = 'user';
         applyPermissions();
-<<<<<<< HEAD
         return startListener(); // attempt (will show permission hint if denied)
-=======
-        return startListener(); // still try (will show permission hint)
->>>>>>> 94ba3407
       }
 
       // Signed-in UI
-      ui.signedOutContainer.classList.add('hidden');
-      ui.appContainer.classList.remove('hidden');
-      ui.userName.classList.remove('hidden');
-      ui.userName.textContent = user.email || "Signed in";
-      ui.signOutBtn.classList.remove('hidden');
+      document.getElementById('signedOutContainer').classList.add('hidden');
+      document.getElementById('appContainer').classList.remove('hidden');
+      document.getElementById('userName').classList.remove('hidden');
+      document.getElementById('userName').textContent = user.email || "Signed in";
+      document.getElementById('signOutBtn').classList.remove('hidden');
 
       // Role subscribe
       if (roleUnsub) { roleUnsub(); roleUnsub = null; }
@@ -1455,14 +995,14 @@
     });
 
     // Sign-out
-    ui.signOutBtn?.addEventListener('click', () => signOut(auth));
-    ui.signInEmailBtn?.addEventListener('click', handleSignInEmailPassword);
-    ui.createAccountBtn?.addEventListener('click', handleCreateAccount);
-    ui.resetPasswordBtn?.addEventListener('click', handlePasswordReset);
+    document.getElementById('signOutBtn')?.addEventListener('click', () => signOut(auth));
+    document.getElementById('signInEmailBtn')?.addEventListener('click', handleSignInEmailPassword);
+    document.getElementById('createAccountBtn')?.addEventListener('click', handleCreateAccount);
+    document.getElementById('resetPasswordBtn')?.addEventListener('click', handlePasswordReset);
 
     // Init
     initMap();
-    ui.modelNote.textContent = "Schema v2: WCS(0–20) PHS(4 weighted; 0–10) ESI(0–30) RPM(0.5–2.5). High = higher risk.";
+    document.getElementById('modelNote').textContent = "Schema v2: WCS(0–20) PHS(4 weighted; 0–10) ESI(0–30) RPM(0.5–2.5). High = higher risk.";
     startListener();
   </script>
 </body>
