{
  "hosting": {
    "public": "public",
<<<<<<< HEAD
    "ignore": ["firebase.json", "**/.*", "**/node_modules/**"],
    "headers": [
      {
        "source": "**",
        "headers": [
          {
            "key": "Content-Security-Policy",
            "value": "default-src 'self'; base-uri 'self'; object-src 'none'; frame-ancestors 'self'; img-src 'self' data: blob: https://lh3.googleusercontent.com https://*.basemaps.cartocdn.com https://raw.githubusercontent.com https://cdnjs.cloudflare.com; style-src 'self' 'unsafe-inline' https://fonts.googleapis.com https://cdn.jsdelivr.net https://unpkg.com; font-src 'self' https://fonts.gstatic.com data:; script-src 'self' 'unsafe-inline' 'unsafe-eval' https://www.gstatic.com https://apis.google.com https://www.googletagmanager.com https://cdn.jsdelivr.net https://unpkg.com https://cdn.tailwindcss.com; script-src-elem 'self' 'unsafe-inline' https://www.gstatic.com https://apis.google.com https://www.googletagmanager.com https://cdn.jsdelivr.net https://unpkg.com https://cdn.tailwindcss.com; connect-src 'self' https://*.googleapis.com https://identitytoolkit.googleapis.com https://securetoken.googleapis.com https://firestore.googleapis.com https://www.googleapis.com https://us-central1-project-guardian-agent.cloudfunctions.net https://*.gstatic.com https://apis.google.com; frame-src 'self' https://accounts.google.com https://*.google.com https://*.gstatic.com https://apis.google.com"
          },
          { "key": "Referrer-Policy", "value": "strict-origin-when-cross-origin" },
          { "key": "X-Content-Type-Options", "value": "nosniff" },
          { "key": "X-Frame-Options", "value": "SAMEORIGIN" },
          { "key": "Permissions-Policy", "value": "geolocation=(), microphone=(), camera=()" }
=======
    "ignore": [
      "firebase.json",
      "**/.*",
      "**/node_modules/**"
    ],
    "headers": [
      {
        "source": "/**",
        "headers": [
          {
            "key": "Content-Security-Policy",
            "value": "default-src 'self'; base-uri 'self'; form-action 'self'; object-src 'none'; script-src 'self' 'unsafe-inline' 'unsafe-eval' blob: https://cdn.tailwindcss.com https://unpkg.com https://cdn.jsdelivr.net https://www.gstatic.com; script-src-elem 'self' 'unsafe-inline' 'unsafe-eval' blob: https://cdn.tailwindcss.com https://unpkg.com https://cdn.jsdelivr.net https://www.gstatic.com; worker-src 'self' blob:; style-src 'self' 'unsafe-inline' https://fonts.googleapis.com https://unpkg.com; img-src 'self' data: https:; font-src 'self' data: https://fonts.gstatic.com; connect-src 'self' https://firestore.googleapis.com https://identitytoolkit.googleapis.com https://securetoken.googleapis.com https://www.googleapis.com https://firebasestorage.googleapis.com https://firebaseinstallations.googleapis.com https://*.googleapis.com https://us-central1-project-guardian-agent.cloudfunctions.net;"
          }
>>>>>>> dcf8c6ad
        ]
      }
    ]
  }
}<|MERGE_RESOLUTION|>--- conflicted
+++ resolved
@@ -1,21 +1,6 @@
 {
   "hosting": {
     "public": "public",
-<<<<<<< HEAD
-    "ignore": ["firebase.json", "**/.*", "**/node_modules/**"],
-    "headers": [
-      {
-        "source": "**",
-        "headers": [
-          {
-            "key": "Content-Security-Policy",
-            "value": "default-src 'self'; base-uri 'self'; object-src 'none'; frame-ancestors 'self'; img-src 'self' data: blob: https://lh3.googleusercontent.com https://*.basemaps.cartocdn.com https://raw.githubusercontent.com https://cdnjs.cloudflare.com; style-src 'self' 'unsafe-inline' https://fonts.googleapis.com https://cdn.jsdelivr.net https://unpkg.com; font-src 'self' https://fonts.gstatic.com data:; script-src 'self' 'unsafe-inline' 'unsafe-eval' https://www.gstatic.com https://apis.google.com https://www.googletagmanager.com https://cdn.jsdelivr.net https://unpkg.com https://cdn.tailwindcss.com; script-src-elem 'self' 'unsafe-inline' https://www.gstatic.com https://apis.google.com https://www.googletagmanager.com https://cdn.jsdelivr.net https://unpkg.com https://cdn.tailwindcss.com; connect-src 'self' https://*.googleapis.com https://identitytoolkit.googleapis.com https://securetoken.googleapis.com https://firestore.googleapis.com https://www.googleapis.com https://us-central1-project-guardian-agent.cloudfunctions.net https://*.gstatic.com https://apis.google.com; frame-src 'self' https://accounts.google.com https://*.google.com https://*.gstatic.com https://apis.google.com"
-          },
-          { "key": "Referrer-Policy", "value": "strict-origin-when-cross-origin" },
-          { "key": "X-Content-Type-Options", "value": "nosniff" },
-          { "key": "X-Frame-Options", "value": "SAMEORIGIN" },
-          { "key": "Permissions-Policy", "value": "geolocation=(), microphone=(), camera=()" }
-=======
     "ignore": [
       "firebase.json",
       "**/.*",
@@ -27,11 +12,39 @@
         "headers": [
           {
             "key": "Content-Security-Policy",
-            "value": "default-src 'self'; base-uri 'self'; form-action 'self'; object-src 'none'; script-src 'self' 'unsafe-inline' 'unsafe-eval' blob: https://cdn.tailwindcss.com https://unpkg.com https://cdn.jsdelivr.net https://www.gstatic.com; script-src-elem 'self' 'unsafe-inline' 'unsafe-eval' blob: https://cdn.tailwindcss.com https://unpkg.com https://cdn.jsdelivr.net https://www.gstatic.com; worker-src 'self' blob:; style-src 'self' 'unsafe-inline' https://fonts.googleapis.com https://unpkg.com; img-src 'self' data: https:; font-src 'self' data: https://fonts.gstatic.com; connect-src 'self' https://firestore.googleapis.com https://identitytoolkit.googleapis.com https://securetoken.googleapis.com https://www.googleapis.com https://firebasestorage.googleapis.com https://firebaseinstallations.googleapis.com https://*.googleapis.com https://us-central1-project-guardian-agent.cloudfunctions.net;"
+            "value": "default-src 'self'; base-uri 'self'; form-action 'self'; object-src 'none'; frame-ancestors 'self'; img-src 'self' data: blob: https://lh3.googleusercontent.com https://*.basemaps.cartocdn.com https://raw.githubusercontent.com https://cdnjs.cloudflare.com; style-src 'self' 'unsafe-inline' https://fonts.googleapis.com https://cdn.jsdelivr.net https://unpkg.com; font-src 'self' https://fonts.gstatic.com data:; script-src 'self' 'unsafe-inline' 'unsafe-eval' blob: https://cdn.tailwindcss.com https://unpkg.com https://cdn.jsdelivr.net https://www.gstatic.com https://apis.google.com https://www.googletagmanager.com; script-src-elem 'self' 'unsafe-inline' https://cdn.tailwindcss.com https://unpkg.com https://cdn.jsdelivr.net https://www.gstatic.com https://apis.google.com https://www.googletagmanager.com; connect-src 'self' https://*.googleapis.com https://identitytoolkit.googleapis.com https://securetoken.googleapis.com https://firestore.googleapis.com https://www.googleapis.com https://us-central1-project-guardian-agent.cloudfunctions.net https://*.gstatic.com https://apis.google.com; frame-src 'self' https://accounts.google.com https://*.google.com https://*.gstatic.com https://apis.google.com"
+          },
+          {
+            "key": "Referrer-Policy",
+            "value": "strict-origin-when-cross-origin"
+          },
+          {
+            "key": "X-Content-Type-Options",
+            "value": "nosniff"
+          },
+          {
+            "key": "X-Frame-Options",
+            "value": "SAMEORIGIN"
+          },
+          {
+            "key": "Permissions-Policy",
+            "value": "geolocation=(), microphone=(), camera=()"
           }
->>>>>>> dcf8c6ad
         ]
       }
     ]
-  }
+  },
+  "functions": [
+    {
+      "source": "functions",
+      "codebase": "default",
+      "ignore": [
+        "node_modules",
+        ".git",
+        "firebase-debug.log",
+        "firebase-debug.*.log",
+        "*.local"
+      ]
+    }
+  ]
 }